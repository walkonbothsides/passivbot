import glob
import json
import os
import traceback
from datetime import datetime
from time import time
import numpy as np

try:
    import hjson
except:
    print("hjson not found, trying without...")
    pass
try:
    import pandas as pd
except:
    print("pandas not found, trying without...")
    pass

from njit_funcs import calc_samples
from pure_funcs import (
    numpyize,
    candidate_to_live_config,
    ts_to_date,
    ts_to_date_utc,
    get_dummy_settings,
    config_pretty_str,
    date_to_ts,
    get_template_live_config,
    sort_dict_keys,
    make_compatible,
)


def load_live_config(live_config_path: str) -> dict:
    try:
        live_config = json.load(open(live_config_path))
        return sort_dict_keys(numpyize(make_compatible(live_config)))
    except Exception as e:
        raise Exception(f"failed to load live config {live_config_path} {e}")


def dump_live_config(config: dict, path: str):
    pretty_str = config_pretty_str(candidate_to_live_config(config))
    with open(path, "w") as f:
        f.write(pretty_str)


def load_config_files(config_paths: []) -> dict:
    config = {}
    for config_path in config_paths:
        try:
            loaded_config = hjson.load(open(config_path, encoding="utf-8"))
            config = {**config, **loaded_config}
        except Exception as e:
            raise Exception("failed to load config file", config_path, e)
    return config


def load_hjson_config(config_path: str) -> dict:
    try:
        return hjson.load(open(config_path, encoding="utf-8"))
    except Exception as e:
        raise Exception(f"failed to load config file {config_path} {e}")


async def prepare_backtest_config(args) -> dict:
    """
    takes argparse args, returns dict with backtest and optimize config
    """
    config = load_hjson_config(args.backtest_config_path)
    for key in [
        "symbol",
        "user",
        "start_date",
        "end_date",
        "starting_balance",
        "market_type",
        "base_dir",
        "ohlcv",
    ]:
        if hasattr(args, key) and getattr(args, key) is not None:
            config[key] = getattr(args, key)
        elif key not in config:
            config[key] = None
    if args.market_type is None:
        config["spot"] = False
    else:
        config["spot"] = args.market_type == "spot"
    config["start_date"] = ts_to_date_utc(date_to_ts(config["start_date"]))[:10]
    config["end_date"] = ts_to_date_utc(date_to_ts(config["end_date"]))[:10]
    config["exchange"] = load_exchange_key_secret_passphrase(config["user"])[0]
    config["session_name"] = (
        f"{config['start_date'].replace(' ', '').replace(':', '').replace('.', '')}_"
        f"{config['end_date'].replace(' ', '').replace(':', '').replace('.', '')}"
    )

    if config["base_dir"].startswith("~"):
        raise Exception("error: using the ~ to indicate the user's home directory is not supported")

    base_dirpath = os.path.join(
        config["base_dir"],
        f"{config['exchange']}{'_spot' if 'spot' in config['market_type'] else ''}",
        config["symbol"],
    )
    config["caches_dirpath"] = make_get_filepath(os.path.join(base_dirpath, "caches", ""))
    config["optimize_dirpath"] = make_get_filepath(os.path.join(base_dirpath, "optimize", ""))
    config["plots_dirpath"] = make_get_filepath(os.path.join(base_dirpath, "plots", ""))

    await add_market_specific_settings(config)

    return config


async def prepare_optimize_config(args) -> dict:
    config = await prepare_backtest_config(args)
    config.update(load_hjson_config(args.optimize_config_path))
    for key in ["starting_configs", "iters"]:
        if hasattr(args, key) and getattr(args, key) is not None:
            config[key] = getattr(args, key)
        elif key not in config:
            config[key] = None
    return config


async def add_market_specific_settings(config):
    mss = config["caches_dirpath"] + "market_specific_settings.json"
    try:
        print("fetching market_specific_settings...")
        market_specific_settings = await fetch_market_specific_settings(config)
        json.dump(market_specific_settings, open(mss, "w"), indent=4)
    except Exception as e:
        traceback.print_exc()
        print("\nfailed to fetch market_specific_settings", e, "\n")
        try:
            if os.path.exists(mss):
                market_specific_settings = json.load(open(mss))
            print("using cached market_specific_settings")
        except Exception:
            raise Exception("failed to load cached market_specific_settings")
    config.update(market_specific_settings)


def make_get_filepath(filepath: str) -> str:
    """
    if not is path, creates dir and subdirs for path, returns path
    """
    dirpath = os.path.dirname(filepath) if filepath[-1] != "/" else filepath
    if not os.path.isdir(dirpath):
        os.makedirs(dirpath)
    return filepath


<<<<<<< HEAD
def load_exchange_key_secret_passphrase(
    user: str, api_keys_path="api-keys.json"
) -> (str, str, str, str):
=======
def load_exchange_key_secret(user: str, api_keys_path="api-keys.json") -> (str, str, str):
    if api_keys_path is None:
        api_keys_path = "api-keys.json"
>>>>>>> b04690a0
    try:
        keyfile = json.load(open(api_keys_path))
        if user in keyfile:
            return (
                keyfile[user]["exchange"],
                keyfile[user]["key"],
                keyfile[user]["secret"],
                keyfile[user]["passphrase"] if "passphrase" in keyfile[user] else "",
            )
        else:
            print("Looks like the keys aren't configured yet, or you entered the wrong username!")
        raise Exception("API KeyFile Missing!")
    except FileNotFoundError:
        print("File Not Found!")
        raise Exception("API KeyFile Missing!")


def print_(args, r=False, n=False):
    line = ts_to_date(utc_ms())[:19] + "  "
    # line = ts_to_date(local_time())[:19] + '  '
    str_args = "{} " * len(args)
    line += str_args.format(*args)
    if n:
        print("\n" + line, end=" ")
    elif r:
        print("\r" + line, end=" ")
    else:
        print(line)
    return line


async def fetch_market_specific_settings(config: dict):
    user = config["user"]
    exchange = config["exchange"]
    symbol = config["symbol"]
    tmp_live_settings = get_dummy_settings(config)
    settings_from_exchange = {}
    if exchange == "binance":
        if "spot" in config["market_type"]:
            bot = await create_binance_bot_spot(tmp_live_settings)
            settings_from_exchange["maker_fee"] = 0.001
            settings_from_exchange["taker_fee"] = 0.001
            settings_from_exchange["spot"] = True
            settings_from_exchange["hedge_mode"] = False
        else:
            bot = await create_binance_bot(tmp_live_settings)
            settings_from_exchange["maker_fee"] = 0.0002
            settings_from_exchange["taker_fee"] = 0.0004
            settings_from_exchange["spot"] = False
        settings_from_exchange["exchange"] = "binance"
    elif exchange == "binance_us":
        bot = await create_binance_bot_spot(tmp_live_settings)
        settings_from_exchange["maker_fee"] = 0.001
        settings_from_exchange["taker_fee"] = 0.001
        settings_from_exchange["spot"] = True
        settings_from_exchange["hedge_mode"] = False
        settings_from_exchange["exchange"] = "binance"

    elif exchange == "bybit":
        if "spot" in config["market_type"]:
            raise Exception("spot not implemented on bybit")
        bot = await create_bybit_bot(tmp_live_settings)
        settings_from_exchange["maker_fee"] = 0.0001
        settings_from_exchange["taker_fee"] = 0.0006
        settings_from_exchange["exchange"] = "bybit"
    else:
        raise Exception(f"unknown exchange {exchange}")
    await bot.session.close()
    if "inverse" in bot.market_type:
        settings_from_exchange["inverse"] = True
    elif any(x in bot.market_type for x in ["linear", "spot"]):
        settings_from_exchange["inverse"] = False
    else:
        raise Exception("unknown market type")
    for key in [
        "max_leverage",
        "min_qty",
        "min_cost",
        "qty_step",
        "price_step",
        "max_leverage",
        "c_mult",
        "hedge_mode",
    ]:
        settings_from_exchange[key] = getattr(bot, key)
    return settings_from_exchange


async def create_binance_bot(config: dict):
    from binance import BinanceBot

    bot = BinanceBot(config)
    await bot._init()
    return bot


async def create_binance_bot_spot(config: dict):
    from binance_spot import BinanceBotSpot

    bot = BinanceBotSpot(config)
    await bot._init()
    return bot


async def create_bybit_bot(config: dict):
    from bybit import BybitBot

    bot = BybitBot(config)
    await bot._init()
    return bot


async def create_bitget_bot(config: dict):
    from bitget import BitgetBot

    bot = BitgetBot(config)
    await bot._init()
    return bot


def add_argparse_args(parser):
    parser.add_argument("--nojit", help="disable numba", action="store_true")
    parser.add_argument(
        "-b",
        "--backtest_config",
        type=str,
        required=False,
        dest="backtest_config_path",
        default="configs/backtest/default.hjson",
        help="backtest config hjson file",
    )
    parser.add_argument(
        "-s",
        "--symbol",
        type=str,
        required=False,
        dest="symbol",
        default=None,
        help="specify symbol(s), overriding symbol from backtest config.  "
        + "multiple symbols separated with comma",
    )
    parser.add_argument(
        "-u",
        "--user",
        type=str,
        required=False,
        dest="user",
        default=None,
        help="specify user, a.k.a. account_name, overriding user from backtest config",
    )
    parser.add_argument(
        "-sd",
        "--start_date",
        type=str,
        required=False,
        dest="start_date",
        default=None,
        help="specify start date, overriding value from backtest config",
    )
    parser.add_argument(
        "-ed",
        "--end_date",
        type=str,
        required=False,
        dest="end_date",
        default=None,
        help="specify end date, overriding value from backtest config",
    )
    parser.add_argument(
        "-sb",
        "--starting_balance",
        "--starting-balance",
        type=float,
        required=False,
        dest="starting_balance",
        default=None,
        help="specify starting_balance, overriding value from backtest config",
    )
    parser.add_argument(
        "-m",
        "--market_type",
        type=str,
        required=False,
        dest="market_type",
        default=None,
        help="specify whether spot or futures (default), overriding value from backtest config",
    )
    parser.add_argument(
        "-bd",
        "--base_dir",
        type=str,
        required=False,
        dest="base_dir",
        default=None,
        help="specify the base output directory for the results",
    )

    return parser


def make_tick_samples(config: dict, sec_span: int = 1):

    """
    makes tick samples from agg_trades
    tick samples are [(qty, price, timestamp)]
    config must include parameters
    - exchange: str
    - symbol: str
    - spot: bool
    - start_date: str
    - end_date: str
    """
    for key in ["exchange", "symbol", "spot", "start_date", "end_date"]:
        assert key in config
    start_ts = date_to_ts(config["start_date"])
    end_ts = date_to_ts(config["end_date"])
    ticks_filepath = os.path.join(
        "historical_data",
        config["exchange"],
        f"agg_trades_{'spot' if config['spot'] else 'futures'}",
        config["symbol"],
        "",
    )
    if not os.path.exists(ticks_filepath):
        return
    ticks_filenames = sorted([f for f in os.listdir(ticks_filepath) if f.endswith(".csv")])
    ticks = np.empty((0, 3))
    sts = time()
    for f in ticks_filenames:
        _, _, first_ts, last_ts = map(int, f.replace(".csv", "").split("_"))
        if first_ts > end_ts or last_ts < start_ts:
            continue
        print(f"\rloading chunk {ts_to_date(first_ts / 1000)}", end="  ")
        tdf = pd.read_csv(ticks_filepath + f)
        tdf = tdf[(tdf.timestamp >= start_ts) & (tdf.timestamp <= end_ts)]
        ticks = np.concatenate((ticks, tdf[["timestamp", "qty", "price"]].values))
        del tdf
    samples = calc_samples(ticks[ticks[:, 0].argsort()], sec_span * 1000)
    print(
        f"took {time() - sts:.2f} seconds to load {len(ticks)} ticks, creating {len(samples)} samples"
    )
    del ticks
    return samples


def get_starting_configs(config) -> [dict]:
    starting_configs = []
    if config["starting_configs"] is not None:
        try:
            if os.path.isdir(config["starting_configs"]):
                starting_configs = [
                    json.load(open(f))
                    for f in glob.glob(os.path.join(config["starting_configs"], "*.json"))
                ]
                print("Starting with all configurations in directory.")
            else:
                starting_configs = [json.load(open(config["starting_configs"]))]
                print("Starting with specified configuration.")
        except Exception as e:
            print("Could not find specified configuration.", e)
    return starting_configs


def utc_ms() -> float:
    return datetime.utcnow().timestamp() * 1000


def local_time() -> float:
    return datetime.now().astimezone().timestamp() * 1000


def print_async_exception(coro):
    try:
        print(f"returned: {coro}")
    except:
        pass
    try:
        print(f"exception: {coro.exception()}")
    except:
        pass
    try:
        print(f"result: {coro.result()}")
    except:
        pass<|MERGE_RESOLUTION|>--- conflicted
+++ resolved
@@ -151,15 +151,11 @@
     return filepath
 
 
-<<<<<<< HEAD
 def load_exchange_key_secret_passphrase(
     user: str, api_keys_path="api-keys.json"
 ) -> (str, str, str, str):
-=======
-def load_exchange_key_secret(user: str, api_keys_path="api-keys.json") -> (str, str, str):
     if api_keys_path is None:
         api_keys_path = "api-keys.json"
->>>>>>> b04690a0
     try:
         keyfile = json.load(open(api_keys_path))
         if user in keyfile:
