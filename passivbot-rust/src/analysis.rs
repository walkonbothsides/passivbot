use crate::types::{Analysis, Equities, Fill};
use std::cmp::Ordering;
use std::collections::HashMap;

fn analyze_backtest_basic(fills: &[Fill], equities: &Vec<f64>) -> Analysis {
    if fills.len() <= 1 {
        return Analysis::default();
    }
    // Calculate daily equities
    let mut daily_eqs = Vec::new(); // stores last equity of each day
    let mut daily_eqs_mins = Vec::new(); // stores min equity of each day

    let mut current_day = 0;
    let mut current_min = equities[0];
    let mut last_equity = equities[0];

    for (i, &equity) in equities.iter().enumerate() {
        let day = i / 1440;
        if day > current_day {
            if daily_eqs.is_empty() {
                daily_eqs.push(last_equity);
                daily_eqs_mins.push(current_min);
            } else {
                daily_eqs.push(last_equity);
                daily_eqs_mins.push(current_min);
            }
            current_day = day;
            current_min = equity;
        } else {
            current_min = current_min.min(equity);
        }
        last_equity = equity;
    }

    // Push final day’s values
    if !equities.is_empty() {
        daily_eqs.push(last_equity);
        daily_eqs_mins.push(current_min);
    }

    // Calculate daily percentage changes
    let daily_eqs_pct_change: Vec<f64> = daily_eqs
        .windows(2)
        .map(|w| {
            let denom = w[0].abs().max(1e-12);
            (w[1] - w[0]) / denom
        })
        .collect();
    let daily_eqs_mins_pct_change: Vec<f64> = daily_eqs_mins
        .windows(2)
        .map(|w| {
            let denom = w[0].abs().max(1e-12);
            (w[1] - w[0]) / denom
        })
        .collect();

    // Calculate ADG and standard metrics
    let (gain, adg) = smoothed_terminal_geometric_gain_and_adg(&daily_eqs);
    let mdg = {
        if daily_eqs_pct_change.is_empty() {
            0.0
        } else {
            let mut sorted_pct_change = daily_eqs_pct_change.clone();
            sorted_pct_change.sort_by(|a, b| {
                a.partial_cmp(b).unwrap_or_else(|| {
                    if a.is_nan() && b.is_nan() {
                        Ordering::Equal
                    } else if a.is_nan() {
                        Ordering::Greater
                    } else {
                        Ordering::Less
                    }
                })
            });
            if sorted_pct_change.len() % 2 == 0 {
                (sorted_pct_change[sorted_pct_change.len() / 2 - 1]
                    + sorted_pct_change[sorted_pct_change.len() / 2])
                    / 2.0
            } else {
                sorted_pct_change[sorted_pct_change.len() / 2]
            }
        }
    };

    // Calculate variance and standard deviation
    let std_dev = if daily_eqs_mins_pct_change.is_empty() {
        0.0
    } else {
        let var = daily_eqs_mins_pct_change
            .iter()
            .map(|&x| (x - adg).powi(2))
            .sum::<f64>()
            / daily_eqs_mins_pct_change.len() as f64;
        var.sqrt()
    };

    // Calculate Sharpe Ratio
    let sharpe_ratio = if std_dev != 0.0 { adg / std_dev } else { 0.0 };

    // Calculate Sortino Ratio (using downside deviation)
    let downside_returns: Vec<f64> = daily_eqs_mins_pct_change
        .iter()
        .filter(|&&x| x < 0.0)
        .cloned()
        .collect();
    let downside_deviation = if !downside_returns.is_empty() {
        (downside_returns.iter().map(|x| x.powi(2)).sum::<f64>() / downside_returns.len() as f64)
            .sqrt()
    } else {
        0.0
    };
    let sortino_ratio = if downside_deviation != 0.0 {
        adg / downside_deviation
    } else {
        0.0
    };

    // Calculate Omega Ratio (threshold = 0)
    let (gains_sum, losses_sum) =
        daily_eqs_pct_change
            .iter()
            .fold((0.0, 0.0), |(gains, losses), &ret| {
                if ret >= 0.0 {
                    (gains + ret, losses)
                } else {
                    (gains, losses + ret.abs())
                }
            });
    let omega_ratio = if losses_sum != 0.0 {
        gains_sum / losses_sum
    } else {
        f64::INFINITY
    };

    // Calculate Expected Shortfall (99%)
    let expected_shortfall_1pct = if daily_eqs_mins_pct_change.is_empty() {
        0.0
    } else {
        let mut sorted_returns = daily_eqs_mins_pct_change.clone();
        sorted_returns.sort_by(|a, b| {
            a.partial_cmp(b).unwrap_or_else(|| {
                if a.is_nan() && b.is_nan() {
                    Ordering::Equal
                } else if a.is_nan() {
                    Ordering::Greater
                } else {
                    Ordering::Less
                }
            })
        });
        let cutoff_index = (sorted_returns.len() as f64 * 0.01).max(1.0) as usize;
        let worst_n = cutoff_index.min(sorted_returns.len());
        sorted_returns[..worst_n]
            .iter()
            .map(|x| x.abs())
            .sum::<f64>()
            / worst_n as f64
    };

    // Calculate drawdowns
    let drawdowns_daily = calc_drawdowns(&daily_eqs_mins);
    let drawdown_worst_mean_1pct = if drawdowns_daily.is_empty() {
        0.0
    } else {
        let mut sorted_drawdowns = drawdowns_daily.clone();
        sorted_drawdowns.sort_by(|a, b| {
            a.partial_cmp(b).unwrap_or_else(|| {
                if a.is_nan() && b.is_nan() {
                    Ordering::Equal
                } else if a.is_nan() {
                    Ordering::Greater
                } else {
                    Ordering::Less
                }
            })
        });
        let cutoff_index = std::cmp::max(1, (sorted_drawdowns.len() as f64 * 0.01) as usize);
        let worst_n = std::cmp::min(cutoff_index, sorted_drawdowns.len());
        if worst_n == 0 {
            0.0
        } else {
            sorted_drawdowns[..worst_n]
                .iter()
                .map(|x| x.abs())
                .sum::<f64>()
                / worst_n as f64
        }
    };
    let drawdowns_full = calc_drawdowns(equities);
    let drawdown_worst = if drawdowns_full.is_empty() {
        0.0
    } else {
        drawdowns_full
            .iter()
            .fold(f64::NEG_INFINITY, |a, &b| f64::max(a, b.abs()))
    };

    // Calculate Sterling Ratio (using average of worst 1% drawdowns)
    let sterling_ratio = {
        let denom = drawdown_worst_mean_1pct.abs().max(1e-12);
        adg / denom
    };

    let calmar_ratio = {
        let denom = drawdown_worst.abs().max(1e-12);
        adg / denom
    };

    // Calculate equity-balance differences
    let mut bal_eq = Vec::with_capacity(equities.len());
    let mut fill_iter = fills.iter().peekable();
    let mut last_balance = fills[0].usd_total_balance;

    for (i, &equity) in equities.iter().enumerate() {
        while let Some(fill) = fill_iter.peek() {
            if fill.index <= i {
                last_balance = fill.usd_total_balance;
                fill_iter.next();
            } else {
                break;
            }
        }
        bal_eq.push((last_balance, equity));
    }

    // Calculate equity-balance differences with separate positive and negative tracking
    let mut ebds_pos = Vec::new();
    let mut ebds_neg = Vec::new();

    for &(balance, equity) in bal_eq.iter() {
        let ebd = (equity - balance) / balance;
        if ebd > 0.0 {
            ebds_pos.push(ebd);
        } else if ebd < 0.0 {
            ebds_neg.push(ebd);
        }
    }

    let equity_balance_diff_pos_max = ebds_pos.iter().fold(0.0, |max, &x| f64::max(max, x));
    let equity_balance_diff_pos_mean = if !ebds_pos.is_empty() {
        ebds_pos.iter().sum::<f64>() / ebds_pos.len() as f64
    } else {
        0.0
    };

    let equity_balance_diff_neg_max = ebds_neg.iter().fold(0.0, |max, &x| f64::max(max, x.abs()));
    let equity_balance_diff_neg_mean = if !ebds_neg.is_empty() {
        ebds_neg.iter().map(|x| x.abs()).sum::<f64>() / ebds_neg.len() as f64
    } else {
        0.0
    };

    // Calculate profit factor
    let (total_profit, total_loss) = fills.iter().fold((0.0, 0.0), |(profit, loss), fill| {
        if fill.pnl > 0.0 {
            (profit + fill.pnl, loss)
        } else {
            (profit, loss + fill.pnl.abs())
        }
    });
    let loss_profit_ratio = if total_profit == 0.0 {
        f64::INFINITY
    } else {
        total_loss / total_profit
    };

    // Calculate position durations and position_unchanged_hours_max
    let mut positions_opened: HashMap<String, usize> = HashMap::new(); // Tracks position open time
    let mut durations: Vec<usize> = Vec::new(); // Total position durations
    let mut last_fill_time: HashMap<String, usize> = HashMap::new(); // Last fill time per position
    let mut unchanged_durations: Vec<usize> = Vec::new(); // Durations of unchanged periods

    for fill in fills {
        let side = if fill.order_type.is_long() {
            "long"
        } else {
            "short"
        };
        let key = format!("{}_{}", fill.coin, side);

        // Record the opening time if the position is new
        if !positions_opened.contains_key(&key) {
            positions_opened.insert(key.clone(), fill.index);
            last_fill_time.insert(key.clone(), fill.index); // Initialize last fill time
        }

        // Calculate unchanged duration since the last fill
        if let Some(&last_time) = last_fill_time.get(&key) {
            let unchanged_duration = fill.index - last_time;
            unchanged_durations.push(unchanged_duration);
        }
        // Update the last fill time
        last_fill_time.insert(key.clone(), fill.index);

        // If the position is fully closed, calculate total duration and reset
        if fill.position_size == 0.0 {
            if let Some(&start_idx) = positions_opened.get(&key) {
                durations.push(fill.index - start_idx);
                positions_opened.remove(&key);
                last_fill_time.remove(&key); // Reset tracking
            }
        }
    }

    // Add unchanged durations and total durations for remaining open positions
    let last_index = fills.last().map_or(0, |f| f.index);
    for (key, &start_idx) in positions_opened.iter() {
        durations.push(last_index - start_idx); // Total duration for open positions
        if let Some(&last_time) = last_fill_time.get(key) {
            unchanged_durations.push(last_index - last_time); // Unchanged duration till end
        }
    }

    // Calculate duration statistics
    let n_days = (equities.len() as f64) / 1440.0; // Convert minutes to days
    let positions_held_per_day = durations.len() as f64 / n_days;

    let position_held_hours_mean = if !durations.is_empty() {
        durations.iter().sum::<usize>() as f64 / (durations.len() as f64 * 60.0)
    } else {
        0.0
    };

    let position_held_hours_max = if !durations.is_empty() {
        *durations.iter().max().unwrap() as f64 / 60.0
    } else {
        0.0
    };

    let position_held_hours_median = if !durations.is_empty() {
        let mut sorted_durations = durations.clone();
        sorted_durations.sort_unstable();
        let mid = sorted_durations.len() / 2;
        if sorted_durations.len() % 2 == 0 {
            (sorted_durations[mid - 1] + sorted_durations[mid]) as f64 / (2.0 * 60.0)
        } else {
            sorted_durations[mid] as f64 / 60.0
        }
    } else {
        0.0
    };

    let position_unchanged_hours_max = if !unchanged_durations.is_empty() {
        *unchanged_durations.iter().max().unwrap() as f64 / 60.0
    } else {
        0.0
    };
    let equity_choppiness = calc_equity_choppiness(&daily_eqs);
    let equity_jerkiness = calc_equity_jerkiness(&daily_eqs);
    let exponential_fit_error = calc_exponential_fit_error(&daily_eqs);

    let volume_pct_per_day_avg = calc_avg_volume_pct_per_day(fills);
    let peak_recovery_hours_equity = calc_peak_recovery_hours(equities);
    let peak_recovery_hours_pnl = if equities.is_empty() {
        0.0
    } else {
        let mut deltas = vec![0.0f64; equities.len()];
        for fill in fills {
            if fill.index < deltas.len() {
                deltas[fill.index] += fill.pnl + fill.fee_paid;
            }
        }
        let mut running = 0.0;
        for value in deltas.iter_mut() {
            running += *value;
            *value = running;
        }
        calc_peak_recovery_hours(&deltas)
    };

    let mut analysis = Analysis::default();
    analysis.adg = adg;
    analysis.mdg = mdg;
    analysis.gain = gain;
    analysis.sharpe_ratio = sharpe_ratio;
    analysis.sortino_ratio = sortino_ratio;
    analysis.omega_ratio = omega_ratio;
    analysis.expected_shortfall_1pct = expected_shortfall_1pct;
    analysis.calmar_ratio = calmar_ratio;
    analysis.sterling_ratio = sterling_ratio;
    analysis.drawdown_worst = drawdown_worst;
    analysis.drawdown_worst_mean_1pct = drawdown_worst_mean_1pct;
    analysis.equity_balance_diff_neg_max = equity_balance_diff_neg_max;
    analysis.equity_balance_diff_neg_mean = equity_balance_diff_neg_mean;
    analysis.equity_balance_diff_pos_max = equity_balance_diff_pos_max;
    analysis.equity_balance_diff_pos_mean = equity_balance_diff_pos_mean;
    analysis.loss_profit_ratio = loss_profit_ratio;
    analysis.positions_held_per_day = positions_held_per_day;
    analysis.position_held_hours_mean = position_held_hours_mean;
    analysis.position_held_hours_max = position_held_hours_max;
    analysis.position_held_hours_median = position_held_hours_median;
    analysis.position_unchanged_hours_max = position_unchanged_hours_max;
    analysis.equity_choppiness = equity_choppiness;
    analysis.equity_jerkiness = equity_jerkiness;
    analysis.exponential_fit_error = exponential_fit_error;
    analysis.volume_pct_per_day_avg = volume_pct_per_day_avg;
    analysis.peak_recovery_hours_equity = peak_recovery_hours_equity;
    analysis.peak_recovery_hours_pnl = peak_recovery_hours_pnl;

    analysis
}

pub fn analyze_backtest(fills: &[Fill], equities: &Vec<f64>, exposures_series: &[f64]) -> Analysis {
    let mut analysis = analyze_backtest_basic(fills, equities);

    if fills.len() <= 1 {
        return analysis;
    }

    let n = equities.len();
    let mut subset_analyses = Vec::with_capacity(10);
    subset_analyses.push(analysis.clone());

    for i in 1..10 {
        // fraction of the data we want to keep:
        //  i=1 => fraction = 0.5       => last half
        //  i=2 => fraction = 0.3333    => last third
        //  i=3 => fraction = 0.25      => last quarter
        //  etc.
        let fraction = 1.0 / (1.0 + i as f64);

        // start index for slicing the 'last' fraction
        let start_idx = (n as f64 - fraction * (n as f64)).round() as usize;

        // slice from start_idx to the end
        let subset_equities = &equities[start_idx..];
        if subset_equities.len() == 0 {
            break;
        }

        // filter fills that happened after or at start_idx
        let subset_fills: Vec<Fill> = fills
            .iter()
            .filter(|fill| fill.index >= start_idx)
            .cloned()
            .collect();
        if subset_fills.len() == 0 {
            break;
        }

        let subset_analysis = analyze_backtest_basic(&subset_fills, &subset_equities.to_vec());
        subset_analyses.push(subset_analysis);
    }

    // Compute weighted metrics as the mean of subset analyses
    analysis.adg_w = subset_analyses.iter().map(|a| a.adg).sum::<f64>() / 10.0;
    analysis.mdg_w = subset_analyses.iter().map(|a| a.mdg).sum::<f64>() / 10.0;
    analysis.sharpe_ratio_w = subset_analyses.iter().map(|a| a.sharpe_ratio).sum::<f64>() / 10.0;
    analysis.sortino_ratio_w = subset_analyses.iter().map(|a| a.sortino_ratio).sum::<f64>() / 10.0;
    analysis.omega_ratio_w = subset_analyses.iter().map(|a| a.omega_ratio).sum::<f64>() / 10.0;
    analysis.calmar_ratio_w = subset_analyses.iter().map(|a| a.calmar_ratio).sum::<f64>() / 10.0;
    analysis.sterling_ratio_w = subset_analyses
        .iter()
        .map(|a| a.sterling_ratio)
        .sum::<f64>()
        / 10.0;
    analysis.loss_profit_ratio_w = subset_analyses
        .iter()
        .map(|a| a.loss_profit_ratio)
        .sum::<f64>()
        / 10.0;
    analysis.equity_choppiness_w = subset_analyses
        .iter()
        .map(|a| a.equity_choppiness)
        .sum::<f64>()
        / 10.0;
    analysis.equity_jerkiness_w = subset_analyses
        .iter()
        .map(|a| a.equity_jerkiness)
        .sum::<f64>()
        / 10.0;
    analysis.exponential_fit_error_w = subset_analyses
        .iter()
        .map(|a| a.exponential_fit_error)
        .sum::<f64>()
        / 10.0;
    analysis.volume_pct_per_day_avg_w = subset_analyses
        .iter()
        .map(|a| a.volume_pct_per_day_avg)
        .sum::<f64>()
        / 10.0;

    let exposures: Vec<f64> = if !exposures_series.is_empty() {
        exposures_series
            .iter()
            .cloned()
            .filter(|value| value.is_finite())
            .collect()
    } else {
        fills
            .iter()
            .map(|fill| fill.total_wallet_exposure)
            .filter(|value| value.is_finite())
            .collect()
    };
    if !exposures.is_empty() {
        if let Some(max_val) = exposures
            .iter()
            .copied()
            .max_by(|a, b| a.partial_cmp(b).unwrap())
        {
            analysis.total_wallet_exposure_max = max_val;
        }
        analysis.total_wallet_exposure_mean =
            exposures.iter().sum::<f64>() / exposures.len() as f64;
        let mut sorted = exposures.clone();
        sorted.sort_by(|a, b| a.partial_cmp(b).unwrap());
        let mid = sorted.len() / 2;
        analysis.total_wallet_exposure_median = if sorted.len() % 2 == 0 {
            (sorted[mid - 1] + sorted[mid]) / 2.0
        } else {
            sorted[mid]
        };
    }
    analysis
}

/// Returns (Analysis in USD, Analysis in BTC).
/// If `balance.use_btc_collateral == false`, both are identical.
<<<<<<< HEAD
pub fn analyze_backtest_pair(fills: &[Fill], equities: &Equities) -> (Analysis, Analysis) {
    let analysis_usd = analyze_backtest(fills, &equities.usd_total_equity);
=======
pub fn analyze_backtest_pair(
    fills: &[Fill],
    equities: &Equities,
    use_btc_collateral: bool,
    total_wallet_exposures: &[f64],
) -> (Analysis, Analysis) {
    let analysis_usd = analyze_backtest(fills, &equities.usd, total_wallet_exposures);
    if !use_btc_collateral {
        return (analysis_usd.clone(), analysis_usd);
    }
>>>>>>> 9b7515c4
    let mut btc_fills = fills.to_vec();
    for fill in btc_fills.iter_mut() {
        let price = if fill.btc_price > 0.0 {
            fill.btc_price
        } else {
            1.0
        };
        fill.usd_total_balance /= price; // balance expressed in BTC
        fill.pnl /= price;
        fill.fee_paid /= price;
        fill.fill_price /= price;
        fill.position_price /= price;
    }
<<<<<<< HEAD
    let analysis_btc = analyze_backtest(&btc_fills, &equities.btc_total_equity);

=======
    let analysis_btc = analyze_backtest(&btc_fills, &equities.btc, total_wallet_exposures);
>>>>>>> 9b7515c4
    (analysis_usd, analysis_btc)
}

fn calc_drawdowns(equity_series: &[f64]) -> Vec<f64> {
    if equity_series.is_empty() {
        return Vec::new();
    }

    let mut drawdowns = Vec::with_capacity(equity_series.len());
    let mut peak = equity_series[0];
    if peak.abs() < 1e-12 {
        peak = 1e-12;
    }

    for &value in equity_series.iter() {
        if value > peak {
            peak = value.max(1e-12);
        }
        let denom = peak.abs().max(1e-12);
        drawdowns.push((value - peak) / denom);
    }

    drawdowns
}

/// Calculates the normalized total variation (sum of absolute first differences divided by net equity gain)
pub fn calc_equity_choppiness(equity: &[f64]) -> f64 {
    if equity.len() < 2 {
        return 0.0;
    }
    let variation: f64 = equity.windows(2).map(|w| (w[1] - w[0]).abs()).sum();
    let net_gain = equity.last().unwrap() - equity[0];
    if net_gain.abs() < f64::EPSILON {
        return f64::INFINITY; // Prevent division by near-zero
    }
    variation / net_gain.abs()
}

fn calc_peak_recovery_hours(series: &[f64]) -> f64 {
    if series.is_empty() {
        return 0.0;
    }
    let mut peak = f64::NEG_INFINITY;
    let mut peak_index: isize = 0;
    let mut max_duration: isize = 0;
    for (i, &value) in series.iter().enumerate() {
        if value >= peak {
            let duration = i as isize - peak_index;
            if duration > max_duration {
                max_duration = duration;
            }
            peak = value;
            peak_index = i as isize;
        }
    }
    (max_duration as f64) / 60.0
}

/// Calculates the normalized mean absolute second derivative
/// (each second difference is divided by the mean of the 3 equity points)
pub fn calc_equity_jerkiness(equity: &[f64]) -> f64 {
    if equity.len() < 3 {
        return 0.0;
    }
    equity
        .windows(3)
        .map(|w| {
            let numerator = (w[2] - 2.0 * w[1] + w[0]).abs();
            let denom = (w[0] + w[1] + w[2]) / 3.0;
            if denom.abs() < f64::EPSILON {
                0.0
            } else {
                numerator / denom.abs()
            }
        })
        .sum::<f64>()
        / (equity.len() - 2) as f64
}

/// Calculates the mean squared error from a log-linear (exponential) fit
pub fn calc_exponential_fit_error(equity: &[f64]) -> f64 {
    if equity.len() < 2 || equity.iter().any(|&x| x <= 0.0) {
        return f64::INFINITY;
    }

    let n = equity.len();
    let x: Vec<f64> = (0..n).map(|i| i as f64).collect();
    let log_y: Vec<f64> = equity.iter().map(|&y| y.ln()).collect();

    let sum_x = x.iter().sum::<f64>();
    let sum_y = log_y.iter().sum::<f64>();
    let sum_xx = x.iter().map(|v| v * v).sum::<f64>();
    let sum_xy = x.iter().zip(log_y.iter()).map(|(x, y)| x * y).sum::<f64>();

    let denom = n as f64 * sum_xx - sum_x * sum_x;
    if denom == 0.0 {
        return f64::INFINITY;
    }

    let slope = (n as f64 * sum_xy - sum_x * sum_y) / denom;
    let intercept = (sum_y - slope * sum_x) / n as f64;

    let mse = x
        .iter()
        .zip(log_y.iter())
        .map(|(x_i, y_i)| {
            let y_hat = slope * x_i + intercept;
            (y_hat - y_i).powi(2)
        })
        .sum::<f64>()
        / n as f64;

    mse
}

/// Applies EMA smoothing (span=3) to daily equity values and computes geometric mean growth rate
pub fn smoothed_terminal_geometric_gain_and_adg(daily_eqs: &[f64]) -> (f64, f64) {
    if daily_eqs.len() < 2 {
        return (0.0, 0.0);
    }
    if daily_eqs[0] <= 0.0 {
        return (f64::INFINITY, f64::INFINITY);
    }
    let alpha = 2.0 / (3.0 + 1.0); // span = 3 → alpha = 0.5
    let mut smoothed = Vec::with_capacity(daily_eqs.len());
    smoothed.push(daily_eqs[0]);
    for i in 1..daily_eqs.len() {
        let prev = *smoothed.last().unwrap();
        let current = alpha * daily_eqs[i] + (1.0 - alpha) * prev;
        smoothed.push(current);
    }

    let start = smoothed[0];
    let end = *smoothed.last().unwrap();
    if end <= 0.0 {
        return (-1.0, -1.0);
    }
    let n_days = daily_eqs.len() as f64;
    let gain = end / start;
    (gain, gain.powf(1.0 / n_days) - 1.0)
}

/// Calculates average volume per day as a percentage of balance.
/// For each fill: abs(qty) * price / balance_at_fill
pub fn calc_avg_volume_pct_per_day(fills: &[Fill]) -> f64 {
    if fills.is_empty() {
        return 0.0;
    }

    // Use BTreeMap to enforce deterministic iteration order
    use std::collections::BTreeMap;
    let mut daily_totals: BTreeMap<usize, f64> = BTreeMap::new();

    for fill in fills {
        let day = fill.index / 1440;
        let cost_pct = (fill.fill_qty.abs() * fill.fill_price) / fill.usd_total_balance;
        *daily_totals.entry(day).or_insert(0.0) += cost_pct;
    }

    let total_days = daily_totals.len() as f64;
    if total_days == 0.0 {
        0.0
    } else {
        daily_totals.values().sum::<f64>() / total_days
    }
}<|MERGE_RESOLUTION|>--- conflicted
+++ resolved
@@ -517,21 +517,17 @@
 
 /// Returns (Analysis in USD, Analysis in BTC).
 /// If `balance.use_btc_collateral == false`, both are identical.
-<<<<<<< HEAD
-pub fn analyze_backtest_pair(fills: &[Fill], equities: &Equities) -> (Analysis, Analysis) {
-    let analysis_usd = analyze_backtest(fills, &equities.usd_total_equity);
-=======
 pub fn analyze_backtest_pair(
     fills: &[Fill],
     equities: &Equities,
     use_btc_collateral: bool,
     total_wallet_exposures: &[f64],
 ) -> (Analysis, Analysis) {
-    let analysis_usd = analyze_backtest(fills, &equities.usd, total_wallet_exposures);
+    let analysis_usd =
+        analyze_backtest(fills, &equities.usd_total_equity, total_wallet_exposures);
     if !use_btc_collateral {
         return (analysis_usd.clone(), analysis_usd);
     }
->>>>>>> 9b7515c4
     let mut btc_fills = fills.to_vec();
     for fill in btc_fills.iter_mut() {
         let price = if fill.btc_price > 0.0 {
@@ -545,12 +541,8 @@
         fill.fill_price /= price;
         fill.position_price /= price;
     }
-<<<<<<< HEAD
-    let analysis_btc = analyze_backtest(&btc_fills, &equities.btc_total_equity);
-
-=======
-    let analysis_btc = analyze_backtest(&btc_fills, &equities.btc, total_wallet_exposures);
->>>>>>> 9b7515c4
+    let analysis_btc =
+        analyze_backtest(&btc_fills, &equities.btc_total_equity, total_wallet_exposures);
     (analysis_usd, analysis_btc)
 }
 
